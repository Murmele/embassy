<<<<<<< HEAD
use embassy_hal_common::{into_ref, PeripheralRef};
use embedded_storage::nor_flash::{
    ErrorType, MultiwriteNorFlash, NorFlash, NorFlashError, NorFlashErrorKind, ReadNorFlash,
};

pub use crate::pac::{ERASE_SIZE, ERASE_VALUE, FLASH_BASE, FLASH_SIZE, WRITE_SIZE};
use crate::peripherals::FLASH;
use crate::Peripheral;
const FLASH_END: usize = FLASH_BASE + FLASH_SIZE;

#[cfg_attr(any(flash_wl, flash_wb, flash_l0, flash_l1, flash_l4), path = "l.rs")]
#[cfg_attr(flash_f3, path = "f3.rs")]
#[cfg_attr(flash_f4, path = "f4.rs")]
#[cfg_attr(flash_f7, path = "f7.rs")]
#[cfg_attr(flash_h7, path = "h7.rs")]
mod family;

pub struct Flash<'d> {
    _inner: PeripheralRef<'d, FLASH>,
=======
//! Flash memory (FLASH)
use embedded_storage::nor_flash::{NorFlashError, NorFlashErrorKind};

#[cfg(flash_f4)]
mod asynch;
#[cfg(flash)]
mod common;

#[cfg(flash_f4)]
pub use asynch::InterruptHandler;
#[cfg(flash)]
pub use common::*;

pub use crate::_generated::flash_regions::*;
pub use crate::_generated::MAX_ERASE_SIZE;
pub use crate::pac::{FLASH_BASE, FLASH_SIZE, WRITE_SIZE};

/// Get whether the default flash layout is being used.
///
/// In some chips, dual-bank is not default. This will then return `false`
/// when dual-bank is enabled.
pub fn is_default_layout() -> bool {
    family::is_default_layout()
>>>>>>> b9408f05
}

/// Get all flash regions.
pub fn get_flash_regions() -> &'static [&'static FlashRegion] {
    family::get_flash_regions()
}

/// Read size (always 1)
pub const READ_SIZE: usize = 1;

/// Blocking flash mode typestate.
pub enum Blocking {}
/// Async flash mode typestate.
pub enum Async {}

/// Flash memory region
#[derive(Debug)]
#[cfg_attr(feature = "defmt", derive(defmt::Format))]
pub struct FlashRegion {
    /// Bank number.
    pub bank: FlashBank,
    /// Absolute base address.
    pub base: u32,
    /// Size in bytes.
    pub size: u32,
    /// Erase size (sector size).
    pub erase_size: u32,
    /// Minimum write size.
    pub write_size: u32,
    /// Erase value (usually `0xFF`, but is `0x00` in some chips)
    pub erase_value: u8,
    pub(crate) _ensure_internal: (),
}

impl FlashRegion {
    /// Absolute end address.
    pub const fn end(&self) -> u32 {
        self.base + self.size
    }

    /// Number of sectors in the region.
    pub const fn sectors(&self) -> u8 {
        (self.size / self.erase_size) as u8
    }
}

/// Flash sector.
#[derive(Debug, PartialEq)]
#[cfg_attr(feature = "defmt", derive(defmt::Format))]
pub struct FlashSector {
    /// Bank number.
    pub bank: FlashBank,
    /// Sector number within the bank.
    pub index_in_bank: u8,
    /// Absolute start address.
    pub start: u32,
    /// Size in bytes.
    pub size: u32,
}

/// Flash bank.
#[derive(Clone, Copy, Debug, PartialEq)]
#[cfg_attr(feature = "defmt", derive(defmt::Format))]
pub enum FlashBank {
    /// Bank 1
    Bank1 = 0,
    /// Bank 2
    Bank2 = 1,
}

#[cfg_attr(any(flash_l0, flash_l1, flash_l4, flash_l5, flash_wl, flash_wb), path = "l.rs")]
#[cfg_attr(flash_f0, path = "f0.rs")]
#[cfg_attr(any(flash_f1, flash_f3), path = "f1f3.rs")]
#[cfg_attr(flash_f2, path = "f2.rs")]
#[cfg_attr(flash_f4, path = "f4.rs")]
#[cfg_attr(flash_f7, path = "f7.rs")]
#[cfg_attr(any(flash_g0, flash_g4c2, flash_g4c3, flash_g4c4), path = "g.rs")]
#[cfg_attr(flash_h7, path = "h7.rs")]
#[cfg_attr(flash_h7ab, path = "h7.rs")]
#[cfg_attr(flash_u5, path = "u5.rs")]
#[cfg_attr(flash_h5, path = "h5.rs")]
#[cfg_attr(flash_h50, path = "h50.rs")]
#[cfg_attr(flash_u0, path = "u0.rs")]
#[cfg_attr(
    not(any(
        flash_l0, flash_l1, flash_l4, flash_l5, flash_wl, flash_wb, flash_f0, flash_f1, flash_f2, flash_f3, flash_f4,
        flash_f7, flash_g0, flash_g4c2, flash_g4c3, flash_g4c4, flash_h7, flash_h7ab, flash_u5, flash_h50, flash_u0,
        flash_h5,
    )),
    path = "other.rs"
)]
mod family;

#[allow(unused_imports)]
pub use family::*;

/// Flash error
///
/// See STM32 Reference Manual for your chip for details.
#[allow(missing_docs)]
#[derive(Debug, Copy, Clone, PartialEq, Eq)]
#[cfg_attr(feature = "defmt", derive(defmt::Format))]
pub enum Error {
    Prog,
    Size,
    Miss,
    Seq,
    Protected,
    Unaligned,
    Parallelism,
}

impl NorFlashError for Error {
    fn kind(&self) -> NorFlashErrorKind {
        match self {
            Self::Size => NorFlashErrorKind::OutOfBounds,
            Self::Unaligned => NorFlashErrorKind::NotAligned,
            _ => NorFlashErrorKind::Other,
        }
    }
<<<<<<< HEAD
}

impl<'d> ReadNorFlash for Flash<'d> {
    const READ_SIZE: usize = WRITE_SIZE;

    fn read(&mut self, offset: u32, bytes: &mut [u8]) -> Result<(), Self::Error> {
        self.blocking_read(offset, bytes)
    }

    fn capacity(&self) -> usize {
        FLASH_SIZE
    }
}

impl<'d> NorFlash for Flash<'d> {
    const WRITE_SIZE: usize = WRITE_SIZE;
    const ERASE_SIZE: usize = ERASE_SIZE;

    fn erase(&mut self, from: u32, to: u32) -> Result<(), Self::Error> {
        self.blocking_erase(from, to)
    }

    fn write(&mut self, offset: u32, bytes: &[u8]) -> Result<(), Self::Error> {
        self.blocking_write(offset, bytes)
    }
}

impl<'d> MultiwriteNorFlash for Flash<'d> {}

/*
cfg_if::cfg_if! {
    if #[cfg(feature = "nightly")]
    {
        use embedded_storage_async::nor_flash::{AsyncNorFlash, AsyncReadNorFlash};
        use core::future::Future;

        impl<'d> AsyncNorFlash for Flash<'d> {
            const WRITE_SIZE: usize = <Self as NorFlash>::WRITE_SIZE;
            const ERASE_SIZE: usize = <Self as NorFlash>::ERASE_SIZE;

            type WriteFuture<'a> = impl Future<Output = Result<(), Self::Error>> + 'a where Self: 'a;
            fn write<'a>(&'a mut self, offset: u32, data: &'a [u8]) -> Self::WriteFuture<'a> {
                async move {
                    todo!()
                }
            }

            type EraseFuture<'a> = impl Future<Output = Result<(), Self::Error>> + 'a where Self: 'a;
            fn erase<'a>(&'a mut self, from: u32, to: u32) -> Self::EraseFuture<'a> {
                async move {
                    todo!()
                }
            }
        }

        impl<'d> AsyncReadNorFlash for Flash<'d> {
            const READ_SIZE: usize = <Self as ReadNorFlash>::READ_SIZE;
            type ReadFuture<'a> = impl Future<Output = Result<(), Self::Error>> + 'a where Self: 'a;
            fn read<'a>(&'a mut self, address: u32, data: &'a mut [u8]) -> Self::ReadFuture<'a> {
                async move {
                    todo!()
                }
            }

            fn capacity(&self) -> usize {
                FLASH_SIZE
            }
        }
    }
}
*/
=======
}
>>>>>>> b9408f05
<|MERGE_RESOLUTION|>--- conflicted
+++ resolved
@@ -1,26 +1,7 @@
-<<<<<<< HEAD
-use embassy_hal_common::{into_ref, PeripheralRef};
+//! Flash memory (FLASH)
 use embedded_storage::nor_flash::{
     ErrorType, MultiwriteNorFlash, NorFlash, NorFlashError, NorFlashErrorKind, ReadNorFlash,
 };
-
-pub use crate::pac::{ERASE_SIZE, ERASE_VALUE, FLASH_BASE, FLASH_SIZE, WRITE_SIZE};
-use crate::peripherals::FLASH;
-use crate::Peripheral;
-const FLASH_END: usize = FLASH_BASE + FLASH_SIZE;
-
-#[cfg_attr(any(flash_wl, flash_wb, flash_l0, flash_l1, flash_l4), path = "l.rs")]
-#[cfg_attr(flash_f3, path = "f3.rs")]
-#[cfg_attr(flash_f4, path = "f4.rs")]
-#[cfg_attr(flash_f7, path = "f7.rs")]
-#[cfg_attr(flash_h7, path = "h7.rs")]
-mod family;
-
-pub struct Flash<'d> {
-    _inner: PeripheralRef<'d, FLASH>,
-=======
-//! Flash memory (FLASH)
-use embedded_storage::nor_flash::{NorFlashError, NorFlashErrorKind};
 
 #[cfg(flash_f4)]
 mod asynch;
@@ -42,7 +23,6 @@
 /// when dual-bank is enabled.
 pub fn is_default_layout() -> bool {
     family::is_default_layout()
->>>>>>> b9408f05
 }
 
 /// Get all flash regions.
@@ -163,78 +143,6 @@
             _ => NorFlashErrorKind::Other,
         }
     }
-<<<<<<< HEAD
 }
 
-impl<'d> ReadNorFlash for Flash<'d> {
-    const READ_SIZE: usize = WRITE_SIZE;
-
-    fn read(&mut self, offset: u32, bytes: &mut [u8]) -> Result<(), Self::Error> {
-        self.blocking_read(offset, bytes)
-    }
-
-    fn capacity(&self) -> usize {
-        FLASH_SIZE
-    }
-}
-
-impl<'d> NorFlash for Flash<'d> {
-    const WRITE_SIZE: usize = WRITE_SIZE;
-    const ERASE_SIZE: usize = ERASE_SIZE;
-
-    fn erase(&mut self, from: u32, to: u32) -> Result<(), Self::Error> {
-        self.blocking_erase(from, to)
-    }
-
-    fn write(&mut self, offset: u32, bytes: &[u8]) -> Result<(), Self::Error> {
-        self.blocking_write(offset, bytes)
-    }
-}
-
-impl<'d> MultiwriteNorFlash for Flash<'d> {}
-
-/*
-cfg_if::cfg_if! {
-    if #[cfg(feature = "nightly")]
-    {
-        use embedded_storage_async::nor_flash::{AsyncNorFlash, AsyncReadNorFlash};
-        use core::future::Future;
-
-        impl<'d> AsyncNorFlash for Flash<'d> {
-            const WRITE_SIZE: usize = <Self as NorFlash>::WRITE_SIZE;
-            const ERASE_SIZE: usize = <Self as NorFlash>::ERASE_SIZE;
-
-            type WriteFuture<'a> = impl Future<Output = Result<(), Self::Error>> + 'a where Self: 'a;
-            fn write<'a>(&'a mut self, offset: u32, data: &'a [u8]) -> Self::WriteFuture<'a> {
-                async move {
-                    todo!()
-                }
-            }
-
-            type EraseFuture<'a> = impl Future<Output = Result<(), Self::Error>> + 'a where Self: 'a;
-            fn erase<'a>(&'a mut self, from: u32, to: u32) -> Self::EraseFuture<'a> {
-                async move {
-                    todo!()
-                }
-            }
-        }
-
-        impl<'d> AsyncReadNorFlash for Flash<'d> {
-            const READ_SIZE: usize = <Self as ReadNorFlash>::READ_SIZE;
-            type ReadFuture<'a> = impl Future<Output = Result<(), Self::Error>> + 'a where Self: 'a;
-            fn read<'a>(&'a mut self, address: u32, data: &'a mut [u8]) -> Self::ReadFuture<'a> {
-                async move {
-                    todo!()
-                }
-            }
-
-            fn capacity(&self) -> usize {
-                FLASH_SIZE
-            }
-        }
-    }
-}
-*/
-=======
-}
->>>>>>> b9408f05
+impl<'d> MultiwriteNorFlash for Flash<'d> {}