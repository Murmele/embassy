--- conflicted
+++ resolved
@@ -241,11 +241,7 @@
         // RM0492, RM0481, etc.
         // "This option bit must be set to 1 when ADCx_INP0 or ADCx_INN1 channel is selected."
         #[cfg(adc_h5)]
-<<<<<<< HEAD
-        if pin.channel() == 0 {
-=======
         if channel.channel() == 0 {
->>>>>>> 50210e8c
             T::regs().or().modify(|reg| reg.set_op0(true));
         }
 
@@ -274,11 +270,7 @@
         // RM0492, RM0481, etc.
         // "This option bit must be set to 1 when ADCx_INP0 or ADCx_INN1 channel is selected."
         #[cfg(adc_h5)]
-<<<<<<< HEAD
-        if pin.channel() == 0 {
-=======
         if channel.channel() == 0 {
->>>>>>> 50210e8c
             T::regs().or().modify(|reg| reg.set_op0(false));
         }
 
